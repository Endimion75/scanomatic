  ####################
##### THE TAKE OVER #####
   ####################

<<<<<<< HEAD
*** Add delta GT as qual measure for 2nd best GT 
=======
*** Output early and late grid image

*** Check if center of mass of blob skips much

*** Several QC interfer /use same model
>>>>>>> 233b4fd5

*** Make setup suggest manual installing odfpy etc

--

**  RPC needs to accumulate job information until requested but still
    not get too much.

    Latest status except messages, messages should stay util pulled
    status after job stopped

Server shutdown is not terminating ongoing jobs

---
* Planning import

** Read csv type files.

	Could text ods/xl*

** UI for program used.

*** 1:1 / 3:1

*** File Selections

*** Storing information in some file?

---
* Live view of growth

** Show curve using some curve viewer
	
*** Select curve from heatmap

---
* Serialize feature extraction

---

* RPC

	RPC Exposes to Client:

		getFreeScanners()
		getScannerInfo(scanner)
		getScannerStatus(scanner)
		startScanner(userId, scanner)
		stopScanner(userId, scanner)
		pauseScanner(userId, scanner)
		resumeScanner(userId, scanner)

		setScannerStatus(userId, scanner, kwargs)

		---

		enqueueAnalysis(userId, kwargs)
		
		---

		enqueueRebuild(userId, kwargs)

  ##########################
##### THE WHAT NEXT PLACE #####
   ##########################

--- HOT ---

*** Test blob position over time of analysis.

	* If static, test static blob.

*** FIRST PASS needs to store DPI setting because analysis needs to know how
    to scale history and default expectencies accordingly.

        - Recording should work, but analysis needs compatibilities....

*** GRIDDING:  Increase robustness when few edgecolonies

*** GRIDDING: Check effect of heuristics on bad grids

*** ALL: Rotate and flip image display so that it matches the user perspective
    GOOD DISPLAY:
        self.image_ax.imshow(np.fliplr(model['im']), cmap=plt.cm.Greys_r, 
            origin='lower',
    NEED:
        fix all other... make a lr-display-value converter eg. im.shape[0] - x

--- DEBUGGING ---

--- GUI ---


--- SPACE-TRANSITIONS ---

*** The 'Pixel Value Space' to 'Kodak Value Space' could use the advanced 
    algorithm

--- BLOB-DETECTION ---

*** New structure needed for all the grid cell abstract layers (Blob, Bg, Trash, Cell)

*** Do a check on BG to throw out outliers from the BG into trash

*** Let the subtracted BG be a plane and not a single value.

    Exists for GRIDDING

*** The iterative roundness test could use the threshold of otsu as start
    and could use fsolve too!

*** Use where previous blob was detected!

*** Think about finding a good level of a thresholded image for blobedge

*** http://scipy-lectures.github.com/advanced/image_processing/index.html

*** http://www.scipy.org/Cookbook/Least_Squares_Circle

--- OTHER ---

*** Most fungii see blue light at 450 nm - How is the pattern of our lamp??

*** Think about PIL I16 support
    http://old.nabble.com/import-16-bit-tiff---byte-order-problem--td20374391.html
    http://blog.philippklaus.de/2011/08/handle-16bit-tiff-images-in-python/

*** Checking of space left on HD


  ###########################################
##### OUTDATED DUE TO SWITCH TO NEW METHODS #####
   ###########################################

*** Add server shutdown to config with warning

*** Investigate resolving equal grid start pos with using most 
    centric, and using the R-value as well...(some missed peaks will
    affect placement)

*** Gray-scale fails to analyse at 150 dpi

*** The Analyse One GUI have strange behaviour in why extra im-array is
    needed to have toggling between Cell Estimate and Kodak

*** gui_anal.. 623 f_sel....mark(... -> r_fixt 120 Xs, Ys set.A.find... -> None not iterable

*** Make Analyse One use the grid if one pleases...

*** Make scanner-queue lay outside program so several instances of program
    will be OK.

(*** Extend functionality in fixture view (Gray-scale values)
    Status: Begun. Something wrong in fixture)

*** Extend functionality in config view

(*** Use a queue for all things to be done and a scheduler)

  ###################################
##### HALL OF COMPLETIONLIKE STATE #####
   ###################################

*** Extend server communicativeness

*** Improve Err MSG with bad analysis dir

*** Make status label have centric elipsis

**	QC UI:

		v Import meta-data

		v Group selection sliders

			for each phenotype min max range for selecting outliers.
				After sliding allow manual toggling of selection

        v Undo

*** Plot InitialValVsTimeOfGT

*** New Phenotypes to conscider:

	* Warringer's Lag initial value
	* #Cells @ GT
	* End cells
	* Yield
	* #Cells @48h

***	In badness, use same strain variation and deviation from strain mean as
	badness indicator.

*** Should more than GT be taken into account in norming (initial value)

*** Should splining be done on missing reference points before data points

*** Use logged values for norm?

*** LeastSQ init-vals surf (clean nan)  GTref == a * (IV * b - IVmean)
	as norm surface

*** Signal to noise ratio in ref warnings and warning for few refs left

*** Median filter instead of gauss at end?

*** Move median-filter to after laplace?

*** Allow disabling of steps in norm

*** Linear regression of early points to get T=0 deposition. 

    Make 3-5 first value measures to compare

*** Remake ods to have "Ref" as strain for ref-positions

***	Saving heatmap image destroys connection with phenotype and plates
	changes

***	Plotting curve should not have y-axis depend on GT-reg line

***	Controls on triplicate is YPS 128 not s288c

*** Phenotyper is not striding the data correctly it seems.

*** RPC stuff

		stopRebuild(userId, rebuild)
		pauseRebuild(userId, rebuild)
		resumeRebuild(userId, rebuild

		getRebuildsInfo()

		---

		enqueueFeatures(userId, kwargs)
		getFeaturesInfo()

		---
		getAnalysesInfo()
	
		stopAnalysis(userId, analysis)
		pauseAnalysis(userId, analysis)
		resumeAnalysis(userId, analysis)
	SubprocEffector Shows Available methods for pipes

	RPC -> Subproc: [subprocEffectorMethod, kwargs]
	
	Common to all SubprocEffectors:

		X Start
		X Stop
		X Pause
		X Status (reciprokes by sending status dict)


*** Scanner selection is still awkward... (only one scanner per program I think

*** SUBPROCS

	There's a problem with reconnecter makes it look like locked scanners
	are alive for a short while even without subprocs.

*** Proc Phenotypes:	Keep with names

*** Proc Phenotypes:	Multiphenotype-support

*** Proc Phenotypes:	Regret removed

*** Gridding SVG: Mark 0,0 position

*** XML: Write proper d-types and compartments data in XML meta data header

*** Proc Phenotypes:	LSC

*** Proc Phenotypes:	Ref-array

*** Proc Phenotypes:	Save everything

*** Hide/Remove the fixture "Fixture" that gets autocreated.

*** ANALYSE ONE should give visual warning when capping

    * GUI is there, just need to thread analysis

*** FIX random startup-crash:

    [xcb] Unknown request in queue while dequeuing
    [xcb] Most likely this is a multi-threaded client and XInitThreads has not been called
    [xcb] Aborting, sorry about that.

*** Is there something odd with number of cells??

*** Show projects not checked after analysis

*** Transfer file over LAN (Filezilla connect in place and resource for TCPtransfer)

*** Check so not orphanining on shutdown

*** Delete fixture

*** Make EXPERIMENT ONE be unsaved after power-up and saved on complete

*** PLATE SECTIONING: Im overflow by rounding or mass center shift

*** 1st Pass Run, check how records Image Shape!

*** LAN-PM 1: Init takes some time, should only need to test once per PM and not
    per socket <- scanner should get socket, not get pm!

    * Should be faster while above still not fixed

*** LAN-PM 2: If host does not exist the urltimeout is too long, maybe also run
    seperate thread anyhow.

*** STARTUP: Reconnect to subprocs and clean up if needed

    * Half-done, progress for running experiment doesn't look nice and
    probably don't work correctly (psm should be filled out)

    * More-done, progress-bar is not correct on revive, but much info is retrieved

*** EXPERIMENT progress bar seems to count wrong

*** SANE should discover scanner better

*** EXPERIMENT ONE: The gui run all return red on power down?

*** EXPERIMENT ONE: Make GUI not HANG

*** Make shortcut doesn't work

*** EXPERIMENT Check that progressbar is nice
        just make it go on estimated time

*** New Scanner Lock not emptied

*** SUBPROCS ANALYSIS: Make possiblility of inspecting gridding

*** GRIDDING isn't reliable

*** FIXTURE: All should use path-resource to get filenames

*** GLOBALS for diff version compatibility -> resourceCONFIG

*** FIX INCOMPATIBILITY IMAGE SECTIONS

*** ANALYSE: Cut Cell Estimate at 2000 and warn

*** ANALYSE: Loading CSV messes up columns in display

*** INSTALL DESKTOP ICON

*** DIALOGUE: Sel dir should start in fit place

*** ASK QUIT: Doesn't work

*** MAIN: Why doesn't the program allow for not closing?

*** EXPERIMENT: Need to pass pinning-arrays

*** EXPERIMENT change in rootdir don't help

*** ANALYSIS: Investigate why calibration step never ends

*** GS after calibration doesn't seem to match correct place... scaling or im-flipping?

*** TYPE issues with resource config files (fixtures)

*** SCAN IMAGE IN FIX CALIBRATION OF NEW FIXTURE!

*** FIXTURE: Add so conf has its own name

*** CALIBRATION: Fixtures' analysis of GS indices is written badly to config
    Maybe due to being array?

*** Images show distinct blob-detection failiour at early stages using
    current detection algorithms

*** Investigate only using the inter-quartile part of signal at
    grid-placement to calculate the otsu-threshold.

*** User needs to know if the analysis-script is working...

*** Check Pattern-finding if it doesn't demand one too many intervals for optimal curve-start
    -> Seems so, line 244 in resource_signal, changed the while statement 'n' >>> '(n-1)'

*** Check how time of steapest curve correlates with blob engulfing aura

*** Check so each grid cell actually has its data at all times (the summary image looks bad).

*** Analysis One should allow for any space.

*** Fixture should respond to what fixture is selected in start experiment!

*** Fixture causes file-crash if conf-file not correct.

*** Fixture creation requires program restart(s) to work properly

*** Make experiment last until analysis of last image is done

*** Abort button on running experiment

(*** Extend functionality in fixture view (Cell calibration))

*** Implement reusable canvases everywhere, look in analysis.py

*** Fixture: Re-implement all functionality.

--- Kodak > Cell Estimate Space ---
---

*** Fixture is nicer

*** Make it possible to monitor the gray-scale values

*** Using the vectors, fit a 3-5 deg polynomial with positive co-effs such
    that the sum of the vector's Y-values equals the measured cell count value

*** Once a curve for all measures have been fitted, reproduce the cell count by
    selecting the blobs (Note this is proximate to circular)

*** Mark data by time-point of sampling

*** Collect new calibration data to verify the goodness of the calibration

*** In subracting background:mean disallow negative values (blobs being pos)

*** Make cells count as positives in Kodak space (* -1)

*** Make calibration.data contain vector of all pixels as a hashed table

*** Make stress test unit that randomly deletes detected peaks before
    grid placement

*** Calculate the distance of grid jumping one signal peak unit
    Use for R-threshold (make sure R is per blob).

*** Make it possible to reuse canvases please <- maybe baby

*** Check if OpenCV is installed and if not, use fallback analysis

*** Check so that the grid-cell has appropriate size

*** Remake gray-scale so that it uses Kodak Z-values

*** CHECK INTERPOLATION

*** Change to user specifying output dir - not file

*** Make script save grid-placement as a file for certain time-points.

*** Report building takes about as long as analysis when processing a project
    Look at appending sections

*** Check why not analysing all plates???

*** Grayscale norm!

*** Solve eq for grayscale fransformation...

*** Remake entire Fixture GUI image selection handling
    Make it possible to select areas again

*** See why not log_writer produces a progress.png in the right place

*** Make project check <- What does that mean?

*** Make creation of log-file post-scanning produce everythin that on-the-fly
   production does except first entry...

*** Make Analyse One more according to new ways of Fixture

*** Fix log-file from scanning, see upload on server.

*** Make a config file setting GUI

*** Capture mouse events on canvases from matplotlib instead of using images

*** Make a single analysis interface

*** Make scan one be an experiment, easier to use the same pipe

*** Cut out all the different parts to separate files in src

*** Get all pattern from config file

*** Do grayscale detection in 600dpi, it is way too nice and smooth in 150dpi

*** Make interface label-show width nice

*** Include all the coordinates for all subsections on all images in 
   logfile.

*** Grayscale module
*   other way of finding indices
        cutoff = 1.0
        indices = ml.find(D > cutoff) 
*   should it be a mean(mean()) or just a mean(2d)

*** Use 1 scanner fixture settings per scanner fixture
    Not implemented as such but now analyis reloads settings

*** Make 'Scan one' nicer

*** Lock scanners so that you cannot scan when it's working

*** Make app take two types of directories:
        App-directory
        Save-data directory

*** Make Grayscale x-pos offset so that first is 0 otherwise will depend on things..
   Also make the x-pos be devided by meandist

*** Restructure Image Analysis into nicer parts

*** Fix launching so that it works from other directories

*** The Fixture confile must save the fixture marking path

*** SISPMCTF
* Make sure user really has the right priveleges

***Set minimum scanning interval to 7minutes if rescan enabled else 4minutes

***Fixture should have crashed head dummy-marking

*** This seems to not have had anything cool in it...
http://www.epson.com/cgi-bin/Store/support/supDetail.jsp?oid=66172&prodoid=63056499&BV_UseBVCookie=yes&infoType=Downloads&platform=Other&x=3&y=0

*** Make sure the scanning is run in seperate thread but send event when done
*   DONE: Separate thread, but no callback active yet
*   I think it is done

*** Fix histograms for linux:
*   Fix axis etc so that picture is small as possible
        plt.xlim([0,255])       <- Should depend on pixel depth

*** SANE
*   sane-find-scanner -q devname
*   IF usb-problem: http://www.sane-project.org/README.linux
*   scanimage/epson/sane-epson
*   scanimage -d 'epson2:libusb:001:006' -f tiff --mode Gray --depth 12 --resolution 600.0 --auto-area-segmentation no -l 0.0 -t 0.0 -x 10.0 -y 12.0 --source TPU --focus-position "Focus 2.5mm above glass"
*   scanimage -d [dev] --dont-scan
*   scanimage --all-options
*   scanimage -d 'epson2:libusb:001:006' --mode Gray --depth 16 --resolution 600 --source 'Transparaency Unit'
*   scanimage --format tiff --resolution 600 --mode Gray --source Transparency -l 0 -t 0 -x 215.9 -y 297.18 --depth 16 > test.tiff
*   Compliing: ./configure --prefix=/home/martin/SANE_dev
*   Run scanimage in bin-directory created above.
*   Diff reporting: diff . ../../sane-backends-1.0.22/backend/ | grep -v -e"^Only in"<|MERGE_RESOLUTION|>--- conflicted
+++ resolved
@@ -2,15 +2,13 @@
 ##### THE TAKE OVER #####
    ####################
 
-<<<<<<< HEAD
 *** Add delta GT as qual measure for 2nd best GT 
-=======
+
 *** Output early and late grid image
 
 *** Check if center of mass of blob skips much
 
 *** Several QC interfer /use same model
->>>>>>> 233b4fd5
 
 *** Make setup suggest manual installing odfpy etc
 
