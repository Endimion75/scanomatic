--- conflicted
+++ resolved
@@ -26,116 +26,6 @@
   </component>
   <component name="FileEditorManager">
     <leaf>
-<<<<<<< HEAD
-      <file leaf-file-name="analysis_factories.py" pinned="false" current-in-tab="false">
-        <entry file="file://$PROJECT_DIR$/scanomatic/models/factories/analysis_factories.py">
-          <provider selected="true" editor-type-id="text-editor">
-            <state vertical-scroll-proportion="0.0" vertical-offset="75" max-vertical-offset="4095">
-              <caret line="5" column="0" selection-start-line="5" selection-start-column="0" selection-end-line="5" selection-end-column="0" />
-              <folding>
-                <element signature="e#23#32#0" expanded="true" />
-              </folding>
-            </state>
-          </provider>
-        </entry>
-      </file>
-      <file leaf-file-name="fixture_models.py" pinned="false" current-in-tab="true">
-        <entry file="file://$PROJECT_DIR$/scanomatic/models/fixture_models.py">
-          <provider selected="true" editor-type-id="text-editor">
-            <state vertical-scroll-proportion="0.5826859" vertical-offset="270" max-vertical-offset="1230">
-              <caret line="53" column="34" selection-start-line="53" selection-start-column="34" selection-end-line="53" selection-end-column="34" />
-              <folding />
-            </state>
-          </provider>
-        </entry>
-      </file>
-      <file leaf-file-name="first_pass.py" pinned="false" current-in-tab="false">
-        <entry file="file://$PROJECT_DIR$/scanomatic/imageAnalysis/first_pass.py">
-          <provider selected="true" editor-type-id="text-editor">
-            <state vertical-scroll-proportion="0.0" vertical-offset="0" max-vertical-offset="1905">
-              <caret line="45" column="58" selection-start-line="45" selection-start-column="58" selection-end-line="45" selection-end-column="58" />
-              <folding>
-                <element signature="e#365#402#0" expanded="true" />
-              </folding>
-            </state>
-          </provider>
-        </entry>
-      </file>
-      <file leaf-file-name="fixtures.py" pinned="false" current-in-tab="false">
-        <entry file="file://$PROJECT_DIR$/scanomatic/io/fixtures.py">
-          <provider selected="true" editor-type-id="text-editor">
-            <state vertical-scroll-proportion="0.0" vertical-offset="450" max-vertical-offset="2340">
-              <caret line="77" column="0" selection-start-line="77" selection-start-column="0" selection-end-line="77" selection-end-column="0" />
-              <folding />
-            </state>
-          </provider>
-        </entry>
-      </file>
-      <file leaf-file-name="model.py" pinned="false" current-in-tab="false">
-        <entry file="file://$PROJECT_DIR$/scanomatic/generics/model.py">
-          <provider selected="true" editor-type-id="text-editor">
-            <state vertical-scroll-proportion="0.0" vertical-offset="135" max-vertical-offset="1815">
-              <caret line="14" column="43" selection-start-line="14" selection-start-column="43" selection-end-line="14" selection-end-column="43" />
-              <folding />
-            </state>
-          </provider>
-        </entry>
-      </file>
-      <file leaf-file-name="fixture_factories.py" pinned="false" current-in-tab="false">
-        <entry file="file://$PROJECT_DIR$/scanomatic/models/factories/fixture_factories.py">
-          <provider selected="true" editor-type-id="text-editor">
-            <state vertical-scroll-proportion="0.0" vertical-offset="1215" max-vertical-offset="2835">
-              <caret line="42" column="0" selection-start-line="42" selection-start-column="0" selection-end-line="42" selection-end-column="0" />
-              <folding>
-                <element signature="e#23#32#0" expanded="true" />
-              </folding>
-            </state>
-          </provider>
-        </entry>
-      </file>
-      <file leaf-file-name="abstract_model_factory.py" pinned="false" current-in-tab="false">
-        <entry file="file://$PROJECT_DIR$/scanomatic/generics/abstract_model_factory.py">
-          <provider selected="true" editor-type-id="text-editor">
-            <state vertical-scroll-proportion="0.0" vertical-offset="4785" max-vertical-offset="8055">
-              <caret line="387" column="73" selection-start-line="387" selection-start-column="73" selection-end-line="387" selection-end-column="73" />
-              <folding />
-            </state>
-          </provider>
-        </entry>
-      </file>
-      <file leaf-file-name="first_pass_image.py" pinned="false" current-in-tab="false">
-        <entry file="file://$PROJECT_DIR$/scanomatic/imageAnalysis/first_pass_image.py">
-          <provider selected="true" editor-type-id="text-editor">
-            <state vertical-scroll-proportion="0.0" vertical-offset="1095" max-vertical-offset="5790">
-              <caret line="73" column="0" selection-start-line="73" selection-start-column="0" selection-end-line="73" selection-end-column="0" />
-              <folding>
-                <marker date="1431072392074" expanded="false" signature="356:363" placeholder="import ..." />
-              </folding>
-            </state>
-          </provider>
-        </entry>
-      </file>
-      <file leaf-file-name="grid_history.py" pinned="false" current-in-tab="false">
-        <entry file="file://$PROJECT_DIR$/scanomatic/io/grid_history.py">
-          <provider selected="true" editor-type-id="text-editor">
-            <state vertical-scroll-proportion="0.0" vertical-offset="173" max-vertical-offset="1860">
-              <caret line="25" column="83" selection-start-line="25" selection-start-column="83" selection-end-line="25" selection-end-column="83" />
-              <folding>
-                <element signature="e#23#99#0" expanded="true" />
-              </folding>
-            </state>
-          </provider>
-        </entry>
-      </file>
-      <file leaf-file-name="paths.py" pinned="false" current-in-tab="false">
-        <entry file="file://$PROJECT_DIR$/scanomatic/io/paths.py">
-          <provider selected="true" editor-type-id="text-editor">
-            <state vertical-scroll-proportion="0.0" vertical-offset="1785" max-vertical-offset="3765">
-              <caret line="120" column="0" selection-start-line="120" selection-start-column="0" selection-end-line="120" selection-end-column="0" />
-              <folding>
-                <marker date="1431072392074" expanded="true" signature="592:8718" placeholder="..." />
-                <marker date="1431072392074" expanded="true" signature="628:3192" placeholder="..." />
-=======
       <file leaf-file-name="scanning_effector.py" pinned="false" current-in-tab="false">
         <entry file="file://$PROJECT_DIR$/scanomatic/server/scanning_effector.py">
           <provider selected="true" editor-type-id="text-editor">
@@ -175,7 +65,6 @@
               <caret line="101" column="48" selection-start-line="101" selection-start-column="48" selection-end-line="101" selection-end-column="48" />
               <folding>
                 <element signature="e#353#388#0" expanded="true" />
->>>>>>> 39ac2e1d
               </folding>
             </state>
           </provider>
@@ -251,26 +140,21 @@
   <component name="IdeDocumentHistory">
     <option name="CHANGED_PATHS">
       <list>
-<<<<<<< HEAD
-=======
         <option value="$PROJECT_DIR$/scanomatic/imageAnalysis/first_pass_results.py" />
         <option value="$PROJECT_DIR$/scanomatic/io/xml/writer.py" />
         <option value="$PROJECT_DIR$/scanomatic/imageAnalysis/grid_cell.py" />
         <option value="$PROJECT_DIR$/scripts/scan-o-matic_analysis.py" />
->>>>>>> 39ac2e1d
         <option value="$PROJECT_DIR$/scripts/scan-o-matic_analysis" />
         <option value="$PROJECT_DIR$/scanomatic/io/first_pass_results.py" />
+        <option value="$PROJECT_DIR$/scanomatic/generics/decorators.py" />
         <option value="$PROJECT_DIR$/scanomatic/models/factories/rpc_job_factory.py" />
         <option value="$PROJECT_DIR$/build/lib.linux-x86_64-2.7/scanomatic/rpc_server/rpc_job.py" />
-<<<<<<< HEAD
-        <option value="$PROJECT_DIR$/setup.py" />
-=======
         <option value="$PROJECT_DIR$/scanomatic/imageAnalysis/first_pass_image.py" />
->>>>>>> 39ac2e1d
         <option value="$PROJECT_DIR$/build/lib.linux-x86_64-2.7/scanomatic/rpc_server/analysis_effector.py" />
         <option value="$PROJECT_DIR$/scanomatic/io/image_data.py" />
         <option value="$PROJECT_DIR$/build/lib.linux-x86_64-2.7/scanomatic/models/factories/analysis_factories.py" />
         <option value="$PROJECT_DIR$/scanomatic/imageAnalysis/grid.py" />
+        <option value="$PROJECT_DIR$/scanomatic/models/factories/analysis_factories.py" />
         <option value="$PROJECT_DIR$/scanomatic/imageAnalysis/analysis_image.py" />
         <option value="$PROJECT_DIR$/scanomatic/imageAnalysis/grid_array.py" />
         <option value="$PROJECT_DIR$/scanomatic/imageAnalysis/blob.py" />
@@ -283,46 +167,19 @@
         <option value="$PROJECT_DIR$/scanomatic/server/pipes.py" />
         <option value="$PROJECT_DIR$/build/lib.linux-x86_64-2.7/scanomatic/io/paths.py" />
         <option value="$PROJECT_DIR$/scanomatic/generics/singleton.py" />
-<<<<<<< HEAD
-        <option value="$PROJECT_DIR$/scanomatic/io/app_config.py" />
-        <option value="$PROJECT_DIR$/scanomatic/io/scanner_manager.py" />
-        <option value="$PROJECT_DIR$/scanomatic/io/scanner.py" />
-        <option value="$PROJECT_DIR$/scanomatic/io/sane.py" />
-        <option value="$PROJECT_DIR$/scanomatic/server/scanning_effector.py" />
-        <option value="$PROJECT_DIR$/scanomatic/models/factories/scanning_factory.py" />
-=======
         <option value="$PROJECT_DIR$/scanomatic/server/queue.py" />
         <option value="$PROJECT_DIR$/scanomatic/io/scanner_manager.py" />
         <option value="$PROJECT_DIR$/scanomatic/io/scanner.py" />
         <option value="$PROJECT_DIR$/scanomatic/io/sane.py" />
         <option value="$PROJECT_DIR$/scanomatic/server/compile_effector.py" />
         <option value="$PROJECT_DIR$/scanomatic/io/paths.py" />
->>>>>>> 39ac2e1d
         <option value="$PROJECT_DIR$/scanomatic/server/interface_builder.py" />
+        <option value="$PROJECT_DIR$/scanomatic/generics/abstract_model_factory.py" />
+        <option value="$PROJECT_DIR$/scanomatic/models/compile_project_model.py" />
         <option value="$PROJECT_DIR$/scanomatic/models/factories/compile_project_factory.py" />
+        <option value="$PROJECT_DIR$/scanomatic/models/analysis_model.py" />
         <option value="$PROJECT_DIR$/scanomatic/models/features_model.py" />
         <option value="$PROJECT_DIR$/scanomatic/models/rpc_job_models.py" />
-<<<<<<< HEAD
-        <option value="$PROJECT_DIR$/scanomatic/models/scanning_model.py" />
-        <option value="$PROJECT_DIR$/build/lib.linux-x86_64-2.7/scanomatic/server/server.py" />
-        <option value="$PROJECT_DIR$/scanomatic/generics/decorators.py" />
-        <option value="$PROJECT_DIR$/scanomatic/server/queue.py" />
-        <option value="$PROJECT_DIR$/scanomatic/server/jobs.py" />
-        <option value="$PROJECT_DIR$/scanomatic/models/compile_project_model.py" />
-        <option value="$PROJECT_DIR$/scanomatic/server/compile_effector.py" />
-        <option value="$PROJECT_DIR$/scanomatic/io/paths.py" />
-        <option value="$PROJECT_DIR$/scanomatic/generics/abstract_model_factory.py" />
-        <option value="$PROJECT_DIR$/scanomatic/models/analysis_model.py" />
-        <option value="$PROJECT_DIR$/scanomatic/models/factories/analysis_factories.py" />
-        <option value="$PROJECT_DIR$/scanomatic/models/factories/fixture_factories.py" />
-        <option value="$PROJECT_DIR$/scanomatic/io/grid_history.py" />
-        <option value="$PROJECT_DIR$/scanomatic/imageAnalysis/first_pass_image.py" />
-        <option value="$PROJECT_DIR$/scanomatic/models/fixture_models.py" />
-        <option value="$PROJECT_DIR$/scanomatic/imageAnalysis/first_pass.py" />
-        <option value="$PROJECT_DIR$/scanomatic/server/server.py" />
-        <option value="$PROJECT_DIR$/scanomatic/io/fixtures.py" />
-=======
->>>>>>> 39ac2e1d
         <option value="$PROJECT_DIR$/scanomatic/generics/model.py" />
         <option value="$PROJECT_DIR$/scanomatic/models/factories/scanning_factory.py" />
         <option value="$PROJECT_DIR$/scanomatic/server/server.py" />
@@ -467,7 +324,7 @@
               <option name="myItemType" value="com.intellij.ide.projectView.impl.nodes.PsiDirectoryNode" />
             </PATH_ELEMENT>
             <PATH_ELEMENT>
-              <option name="myItemId" value="io" />
+              <option name="myItemId" value="models" />
               <option name="myItemType" value="com.intellij.ide.projectView.impl.nodes.PsiDirectoryNode" />
             </PATH_ELEMENT>
           </PATH>
@@ -485,7 +342,29 @@
               <option name="myItemType" value="com.intellij.ide.projectView.impl.nodes.PsiDirectoryNode" />
             </PATH_ELEMENT>
             <PATH_ELEMENT>
-              <option name="myItemId" value="imageAnalysis" />
+              <option name="myItemId" value="models" />
+              <option name="myItemType" value="com.intellij.ide.projectView.impl.nodes.PsiDirectoryNode" />
+            </PATH_ELEMENT>
+            <PATH_ELEMENT>
+              <option name="myItemId" value="factories" />
+              <option name="myItemType" value="com.intellij.ide.projectView.impl.nodes.PsiDirectoryNode" />
+            </PATH_ELEMENT>
+          </PATH>
+          <PATH>
+            <PATH_ELEMENT>
+              <option name="myItemId" value="scan-o-matic" />
+              <option name="myItemType" value="com.intellij.ide.projectView.impl.nodes.ProjectViewProjectNode" />
+            </PATH_ELEMENT>
+            <PATH_ELEMENT>
+              <option name="myItemId" value="scan-o-matic" />
+              <option name="myItemType" value="com.intellij.ide.projectView.impl.nodes.PsiDirectoryNode" />
+            </PATH_ELEMENT>
+            <PATH_ELEMENT>
+              <option name="myItemId" value="scanomatic" />
+              <option name="myItemType" value="com.intellij.ide.projectView.impl.nodes.PsiDirectoryNode" />
+            </PATH_ELEMENT>
+            <PATH_ELEMENT>
+              <option name="myItemId" value="io" />
               <option name="myItemType" value="com.intellij.ide.projectView.impl.nodes.PsiDirectoryNode" />
             </PATH_ELEMENT>
           </PATH>
@@ -530,7 +409,7 @@
     </panes>
   </component>
   <component name="PropertiesComponent">
-    <property name="last_opened_file_path" value="$PROJECT_DIR$/scanomatic/generics/abstract_model_factory.py" />
+    <property name="last_opened_file_path" value="$PROJECT_DIR$" />
     <property name="options.lastSelected" value="preferences.keymap" />
     <property name="options.splitter.main.proportions" value="0.3" />
     <property name="options.splitter.details.proportions" value="0.2" />
@@ -742,23 +621,17 @@
     <editor active="true" />
     <layout>
       <window_info id="Changes" active="false" anchor="bottom" auto_hide="false" internal_type="DOCKED" type="DOCKED" visible="false" weight="0.33" sideWeight="0.5" order="7" side_tool="false" content_ui="tabs" />
-      <window_info id="Terminal" active="false" anchor="bottom" auto_hide="false" internal_type="DOCKED" type="DOCKED" visible="false" weight="0.3279743" sideWeight="0.5" order="7" side_tool="false" content_ui="tabs" />
+      <window_info id="Terminal" active="false" anchor="bottom" auto_hide="false" internal_type="DOCKED" type="DOCKED" visible="false" weight="0.32852387" sideWeight="0.5" order="7" side_tool="false" content_ui="tabs" />
       <window_info id="TODO" active="false" anchor="bottom" auto_hide="false" internal_type="DOCKED" type="DOCKED" visible="false" weight="0.32795697" sideWeight="0.5" order="6" side_tool="false" content_ui="tabs" />
       <window_info id="Structure" active="false" anchor="left" auto_hide="false" internal_type="DOCKED" type="DOCKED" visible="false" weight="0.19346337" sideWeight="0.5" order="1" side_tool="false" content_ui="tabs" />
       <window_info id="Application Servers" active="false" anchor="bottom" auto_hide="false" internal_type="DOCKED" type="DOCKED" visible="false" weight="0.33" sideWeight="0.5" order="7" side_tool="false" content_ui="tabs" />
-<<<<<<< HEAD
-      <window_info id="Project" active="false" anchor="left" auto_hide="false" internal_type="DOCKED" type="DOCKED" visible="true" weight="0.15287296" sideWeight="0.5" order="0" side_tool="false" content_ui="combo" />
-      <window_info id="Python Console" active="false" anchor="bottom" auto_hide="false" internal_type="DOCKED" type="DOCKED" visible="false" weight="0.28938907" sideWeight="0.49973643" order="7" side_tool="false" content_ui="tabs" />
-=======
       <window_info id="Project" active="false" anchor="left" auto_hide="false" internal_type="DOCKED" type="DOCKED" visible="true" weight="0.23510806" sideWeight="0.5" order="0" side_tool="false" content_ui="combo" />
       <window_info id="Python Console" active="false" anchor="bottom" auto_hide="false" internal_type="DOCKED" type="DOCKED" visible="false" weight="0.29032257" sideWeight="0.49973643" order="7" side_tool="false" content_ui="tabs" />
->>>>>>> 39ac2e1d
       <window_info id="Favorites" active="false" anchor="left" auto_hide="false" internal_type="DOCKED" type="DOCKED" visible="false" weight="0.33" sideWeight="0.5" order="2" side_tool="true" content_ui="tabs" />
       <window_info id="Event Log" active="false" anchor="bottom" auto_hide="false" internal_type="DOCKED" type="DOCKED" visible="false" weight="0.32834226" sideWeight="0.5002636" order="7" side_tool="true" content_ui="tabs" />
       <window_info id="Version Control" active="false" anchor="bottom" auto_hide="false" internal_type="DOCKED" type="DOCKED" visible="false" weight="0.32941177" sideWeight="0.5" order="7" side_tool="false" content_ui="tabs" />
       <window_info id="Cvs" active="false" anchor="bottom" auto_hide="false" internal_type="DOCKED" type="DOCKED" visible="false" weight="0.25" sideWeight="0.5" order="4" side_tool="false" content_ui="tabs" />
       <window_info id="Message" active="false" anchor="bottom" auto_hide="false" internal_type="DOCKED" type="DOCKED" visible="false" weight="0.33" sideWeight="0.5" order="0" side_tool="false" content_ui="tabs" />
-      <window_info id="Find" active="false" anchor="bottom" auto_hide="false" internal_type="DOCKED" type="DOCKED" visible="true" weight="0.31939977" sideWeight="0.5" order="1" side_tool="false" content_ui="tabs" />
       <window_info id="Ant Build" active="false" anchor="right" auto_hide="false" internal_type="DOCKED" type="DOCKED" visible="false" weight="0.25" sideWeight="0.5" order="1" side_tool="false" content_ui="tabs" />
       <window_info id="Find" active="false" anchor="bottom" auto_hide="false" internal_type="DOCKED" type="DOCKED" visible="true" weight="0.31935483" sideWeight="0.5" order="1" side_tool="false" content_ui="tabs" />
       <window_info id="Debug" active="false" anchor="bottom" auto_hide="false" internal_type="DOCKED" type="DOCKED" visible="false" weight="0.4" sideWeight="0.5" order="3" side_tool="false" content_ui="tabs" />
@@ -807,13 +680,11 @@
   </component>
   <component name="XDebuggerManager">
     <breakpoint-manager>
-      <option name="time" value="2" />
+      <option name="time" value="1" />
     </breakpoint-manager>
     <watches-manager />
   </component>
   <component name="editorHistoryManager">
-<<<<<<< HEAD
-=======
     <entry file="file://$PROJECT_DIR$/scanomatic/server/jobs.py">
       <provider selected="true" editor-type-id="text-editor">
         <state vertical-scroll-proportion="0.0" vertical-offset="1365" max-vertical-offset="3435">
@@ -887,7 +758,6 @@
         </state>
       </provider>
     </entry>
->>>>>>> 39ac2e1d
     <entry file="file://$PROJECT_DIR$/scanomatic/io/image_data.py">
       <provider selected="true" editor-type-id="text-editor">
         <state vertical-scroll-proportion="0.0" vertical-offset="237" max-vertical-offset="4005">
@@ -941,23 +811,13 @@
       <provider selected="true" editor-type-id="text-editor">
         <state vertical-scroll-proportion="0.71823204" vertical-offset="25" max-vertical-offset="930">
           <caret line="45" column="48" selection-start-line="45" selection-start-column="48" selection-end-line="45" selection-end-column="48" />
-<<<<<<< HEAD
-        </state>
-      </provider>
-    </entry>
-    <entry file="file://$PROJECT_DIR$/scanomatic/server/rpcjob.py">
-      <provider selected="true" editor-type-id="text-editor">
-        <state vertical-scroll-proportion="0.0" vertical-offset="1092" max-vertical-offset="2025">
-          <caret line="97" column="37" selection-start-line="97" selection-start-column="37" selection-end-line="97" selection-end-column="37" />
-        </state>
-      </provider>
-    </entry>
-    <entry file="file://$PROJECT_DIR$/scripts/scan-o-matic_experiment">
-      <provider selected="true" editor-type-id="text-editor">
-        <state vertical-scroll-proportion="0.26261467" vertical-offset="4886" max-vertical-offset="9150">
-          <caret line="348" column="20" selection-start-line="348" selection-start-column="20" selection-end-line="348" selection-end-column="20" />
-=======
->>>>>>> 39ac2e1d
+        </state>
+      </provider>
+    </entry>
+    <entry file="file://$PROJECT_DIR$/scanomatic/server/analysis_effector.py">
+      <provider selected="true" editor-type-id="text-editor">
+        <state vertical-scroll-proportion="0.0" vertical-offset="663" max-vertical-offset="3825">
+          <caret line="54" column="49" selection-start-line="54" selection-start-column="49" selection-end-line="54" selection-end-column="49" />
         </state>
       </provider>
     </entry>
@@ -968,16 +828,6 @@
         </state>
       </provider>
     </entry>
-<<<<<<< HEAD
-    <entry file="file://$PROJECT_DIR$/scanomatic/server/proc_effector.py">
-      <provider selected="true" editor-type-id="text-editor">
-        <state vertical-scroll-proportion="0.0" vertical-offset="1857" max-vertical-offset="2685">
-          <caret line="137" column="53" selection-start-line="137" selection-start-column="53" selection-end-line="137" selection-end-column="53" />
-        </state>
-      </provider>
-    </entry>
-=======
->>>>>>> 39ac2e1d
     <entry file="file://$PROJECT_DIR$/build/lib.linux-x86_64-2.7/scanomatic/io/app_config.py">
       <provider selected="true" editor-type-id="text-editor">
         <state vertical-scroll-proportion="0.3321234" vertical-offset="312" max-vertical-offset="5610">
@@ -1013,6 +863,20 @@
         </state>
       </provider>
     </entry>
+    <entry file="file://$PROJECT_DIR$/scanomatic/models/factories/analysis_factories.py">
+      <provider selected="true" editor-type-id="text-editor">
+        <state vertical-scroll-proportion="3.076225" vertical-offset="0" max-vertical-offset="5355">
+          <caret line="116" column="36" selection-start-line="116" selection-start-column="36" selection-end-line="116" selection-end-column="36" />
+        </state>
+      </provider>
+    </entry>
+    <entry file="file://$PROJECT_DIR$/scanomatic/server/queue.py">
+      <provider selected="true" editor-type-id="text-editor">
+        <state vertical-scroll-proportion="0.8557214" vertical-offset="1359" max-vertical-offset="2700">
+          <caret line="125" column="31" selection-start-line="125" selection-start-column="31" selection-end-line="125" selection-end-column="31" />
+        </state>
+      </provider>
+    </entry>
     <entry file="file://$PROJECT_DIR$/scanomatic/io/logger.py">
       <provider selected="true" editor-type-id="text-editor">
         <state vertical-scroll-proportion="0.0" vertical-offset="3102" max-vertical-offset="4875">
@@ -1034,43 +898,48 @@
         </state>
       </provider>
     </entry>
-<<<<<<< HEAD
-    <entry file="file://$PROJECT_DIR$/scanomatic/server/scanning_effector.py">
-      <provider selected="true" editor-type-id="text-editor">
-        <state vertical-scroll-proportion="0.0" vertical-offset="1074" max-vertical-offset="4860">
-          <caret line="103" column="72" selection-start-line="103" selection-start-column="72" selection-end-line="103" selection-end-column="72" />
-        </state>
-      </provider>
-    </entry>
-    <entry file="file://$PROJECT_DIR$/scanomatic/models/factories/scanning_factory.py">
-=======
-    <entry file="file://$PROJECT_DIR$/scanomatic/io/scanner_manager.py">
->>>>>>> 39ac2e1d
-      <provider selected="true" editor-type-id="text-editor">
-        <state vertical-scroll-proportion="0.0" vertical-offset="509" max-vertical-offset="2055">
-          <caret line="59" column="43" selection-start-line="59" selection-start-column="43" selection-end-line="59" selection-end-column="43" />
-        </state>
-      </provider>
-    </entry>
-<<<<<<< HEAD
-    <entry file="file://$PROJECT_DIR$/scanomatic/models/scanning_model.py">
-      <provider selected="true" editor-type-id="text-editor">
-        <state vertical-scroll-proportion="0.184514" vertical-offset="608" max-vertical-offset="1215">
-          <caret line="50" column="0" selection-start-line="50" selection-start-column="0" selection-end-line="50" selection-end-column="0" />
+    <entry file="file://$PROJECT_DIR$/scanomatic/server/interface_builder.py">
+      <provider selected="true" editor-type-id="text-editor">
+        <state vertical-scroll-proportion="0.0" vertical-offset="4949" max-vertical-offset="8835">
+          <caret line="374" column="30" selection-start-line="374" selection-start-column="30" selection-end-line="374" selection-end-column="30" />
+        </state>
+      </provider>
+    </entry>
+    <entry file="file://$PROJECT_DIR$/scanomatic/server/compile_effector.py">
+      <provider selected="true" editor-type-id="text-editor">
+        <state vertical-scroll-proportion="0.31422272" vertical-offset="0" max-vertical-offset="907">
+          <caret line="19" column="0" selection-start-line="19" selection-start-column="0" selection-end-line="19" selection-end-column="0" />
+        </state>
+      </provider>
+    </entry>
+    <entry file="file://$PROJECT_DIR$/scanomatic/io/paths.py">
+      <provider selected="true" editor-type-id="text-editor">
+        <state vertical-scroll-proportion="0.0" vertical-offset="180" max-vertical-offset="3420">
+          <caret line="22" column="10" selection-start-line="22" selection-start-column="10" selection-end-line="22" selection-end-column="10" />
+        </state>
+      </provider>
+    </entry>
+    <entry file="file://$PROJECT_DIR$/scanomatic/generics/abstract_model_factory.py">
+      <provider selected="true" editor-type-id="text-editor">
+        <state vertical-scroll-proportion="0.0" vertical-offset="344" max-vertical-offset="7455">
+          <caret line="53" column="47" selection-start-line="53" selection-start-column="47" selection-end-line="53" selection-end-column="47" />
         </state>
       </provider>
     </entry>
     <entry file="file://$PROJECT_DIR$/scanomatic/models/features_model.py">
-=======
-    <entry file="file://$PROJECT_DIR$/scanomatic/io/sane.py">
->>>>>>> 39ac2e1d
       <provider selected="true" editor-type-id="text-editor">
         <state vertical-scroll-proportion="0.16574585" vertical-offset="0" max-vertical-offset="905">
           <caret line="10" column="8" selection-start-line="10" selection-start-column="8" selection-end-line="10" selection-end-column="8" />
         </state>
       </provider>
     </entry>
-<<<<<<< HEAD
+    <entry file="file://$PROJECT_DIR$/scanomatic/models/rpc_job_models.py">
+      <provider selected="true" editor-type-id="text-editor">
+        <state vertical-scroll-proportion="0.5469613" vertical-offset="0" max-vertical-offset="1035">
+          <caret line="37" column="16" selection-start-line="37" selection-start-column="16" selection-end-line="37" selection-end-column="16" />
+        </state>
+      </provider>
+    </entry>
     <entry file="file://$PROJECT_DIR$/scanomatic/models/factories/compile_project_factory.py">
       <provider selected="true" editor-type-id="text-editor">
         <state vertical-scroll-proportion="0.68508285" vertical-offset="1000" max-vertical-offset="2505">
@@ -1078,173 +947,8 @@
         </state>
       </provider>
     </entry>
-    <entry file="file://$PROJECT_DIR$/scanomatic/models/scanning_model.py">
-      <provider selected="true" editor-type-id="text-editor">
-        <state vertical-scroll-proportion="0.3325967" vertical-offset="179" max-vertical-offset="1515">
-          <caret line="34" column="0" selection-start-line="34" selection-start-column="0" selection-end-line="34" selection-end-column="0" />
-        </state>
-      </provider>
-    </entry>
-    <entry file="file://$PROJECT_DIR$/scanomatic/generics/decorators.py">
-      <provider selected="true" editor-type-id="text-editor">
-        <state vertical-scroll-proportion="0.0" vertical-offset="2033" max-vertical-offset="2985">
-          <caret line="186" column="16" selection-start-line="186" selection-start-column="16" selection-end-line="186" selection-end-column="16" />
-        </state>
-      </provider>
-    </entry>
-    <entry file="file://$PROJECT_DIR$/build/lib.linux-x86_64-2.7/scanomatic/server/server.py">
-      <provider selected="true" editor-type-id="text-editor">
-        <state vertical-scroll-proportion="0.0" vertical-offset="2123" max-vertical-offset="3615">
-          <caret line="237" column="59" selection-start-line="237" selection-start-column="59" selection-end-line="237" selection-end-column="59" />
-        </state>
-      </provider>
-    </entry>
-    <entry file="file://$PROJECT_DIR$/scanomatic/server/queue.py">
-      <provider selected="true" editor-type-id="text-editor">
-        <state vertical-scroll-proportion="-5.882353" vertical-offset="1585" max-vertical-offset="2790">
-          <caret line="125" column="56" selection-start-line="125" selection-start-column="56" selection-end-line="125" selection-end-column="56" />
-        </state>
-      </provider>
-    </entry>
-    <entry file="file://$PROJECT_DIR$/scanomatic/server/interface_builder.py">
-      <provider selected="true" editor-type-id="text-editor">
-        <state vertical-scroll-proportion="0.9143328" vertical-offset="4830" max-vertical-offset="8610">
-          <caret line="374" column="31" selection-start-line="374" selection-start-column="31" selection-end-line="374" selection-end-column="31" />
-        </state>
-      </provider>
-    </entry>
-    <entry file="file://$PROJECT_DIR$/scanomatic/server/analysis_effector.py">
-      <provider selected="true" editor-type-id="text-editor">
-        <state vertical-scroll-proportion="0.0" vertical-offset="1248" max-vertical-offset="3825">
-          <caret line="54" column="49" selection-start-line="54" selection-start-column="49" selection-end-line="54" selection-end-column="49" />
-        </state>
-      </provider>
-    </entry>
-    <entry file="file://$PROJECT_DIR$/scanomatic/server/jobs.py">
-      <provider selected="true" editor-type-id="text-editor">
-        <state vertical-scroll-proportion="1.2598425" vertical-offset="2560" max-vertical-offset="3555">
-          <caret line="224" column="58" selection-start-line="224" selection-start-column="58" selection-end-line="224" selection-end-column="58" />
-        </state>
-      </provider>
-    </entry>
-    <entry file="file://$PROJECT_DIR$/scanomatic/models/rpc_job_models.py">
-      <provider selected="true" editor-type-id="text-editor">
-        <state vertical-scroll-proportion="0.0" vertical-offset="162" max-vertical-offset="1035">
-          <caret line="46" column="17" selection-start-line="46" selection-start-column="6" selection-end-line="46" selection-end-column="17" />
-        </state>
-      </provider>
-    </entry>
-    <entry file="file://$PROJECT_DIR$/scanomatic/io/first_pass_results.py">
-      <provider selected="true" editor-type-id="text-editor">
-        <state vertical-scroll-proportion="0.0" vertical-offset="1075" max-vertical-offset="1710">
-          <caret line="46" column="21" selection-start-line="46" selection-start-column="21" selection-end-line="46" selection-end-column="21" />
-        </state>
-      </provider>
-    </entry>
-    <entry file="file://$PROJECT_DIR$/scanomatic/models/compile_project_model.py">
-      <provider selected="true" editor-type-id="text-editor">
-        <state vertical-scroll-proportion="0.6929134" vertical-offset="85" max-vertical-offset="735">
-          <caret line="35" column="23" selection-start-line="35" selection-start-column="6" selection-end-line="35" selection-end-column="23" />
-=======
-    <entry file="file://$PROJECT_DIR$/scanomatic/server/interface_builder.py">
-      <provider selected="true" editor-type-id="text-editor">
-        <state vertical-scroll-proportion="0.0" vertical-offset="4949" max-vertical-offset="8835">
-          <caret line="374" column="30" selection-start-line="374" selection-start-column="30" selection-end-line="374" selection-end-column="30" />
->>>>>>> 39ac2e1d
-        </state>
-      </provider>
-    </entry>
-    <entry file="file://$PROJECT_DIR$/scanomatic/server/compile_effector.py">
-      <provider selected="true" editor-type-id="text-editor">
-<<<<<<< HEAD
-        <state vertical-scroll-proportion="0.0" vertical-offset="405" max-vertical-offset="1980">
-          <caret line="44" column="44" selection-start-line="44" selection-start-column="28" selection-end-line="44" selection-end-column="44" />
-=======
-        <state vertical-scroll-proportion="0.31422272" vertical-offset="0" max-vertical-offset="907">
-          <caret line="19" column="0" selection-start-line="19" selection-start-column="0" selection-end-line="19" selection-end-column="0" />
->>>>>>> 39ac2e1d
-        </state>
-      </provider>
-    </entry>
-    <entry file="file://$PROJECT_DIR$/scanomatic/io/paths.py">
-      <provider selected="true" editor-type-id="text-editor">
-<<<<<<< HEAD
-        <state vertical-scroll-proportion="0.0" vertical-offset="1785" max-vertical-offset="3765">
-          <caret line="120" column="0" selection-start-line="120" selection-start-column="0" selection-end-line="120" selection-end-column="0" />
-          <folding>
-            <marker date="1431072392074" expanded="true" signature="592:8718" placeholder="..." />
-            <marker date="1431072392074" expanded="true" signature="628:3192" placeholder="..." />
-          </folding>
-=======
-        <state vertical-scroll-proportion="0.0" vertical-offset="180" max-vertical-offset="3420">
-          <caret line="22" column="10" selection-start-line="22" selection-start-column="10" selection-end-line="22" selection-end-column="10" />
->>>>>>> 39ac2e1d
-        </state>
-      </provider>
-    </entry>
-    <entry file="file://$PROJECT_DIR$/scanomatic/models/analysis_model.py">
-      <provider selected="true" editor-type-id="text-editor">
-<<<<<<< HEAD
-        <state vertical-scroll-proportion="0.0" vertical-offset="910" max-vertical-offset="1545">
-          <caret line="78" column="0" selection-start-line="78" selection-start-column="0" selection-end-line="78" selection-end-column="0" />
-=======
-        <state vertical-scroll-proportion="0.0" vertical-offset="344" max-vertical-offset="7455">
-          <caret line="53" column="47" selection-start-line="53" selection-start-column="47" selection-end-line="53" selection-end-column="47" />
->>>>>>> 39ac2e1d
-        </state>
-      </provider>
-    </entry>
-    <entry file="file://$PROJECT_DIR$/scanomatic/models/factories/analysis_factories.py">
-      <provider selected="true" editor-type-id="text-editor">
-<<<<<<< HEAD
-        <state vertical-scroll-proportion="0.0" vertical-offset="75" max-vertical-offset="4095">
-          <caret line="5" column="0" selection-start-line="5" selection-start-column="0" selection-end-line="5" selection-end-column="0" />
-          <folding>
-            <element signature="e#23#32#0" expanded="true" />
-          </folding>
-=======
-        <state vertical-scroll-proportion="0.16574585" vertical-offset="0" max-vertical-offset="905">
-          <caret line="10" column="8" selection-start-line="10" selection-start-column="8" selection-end-line="10" selection-end-column="8" />
->>>>>>> 39ac2e1d
-        </state>
-      </provider>
-    </entry>
-    <entry file="file://$PROJECT_DIR$/scanomatic/io/grid_history.py">
-      <provider selected="true" editor-type-id="text-editor">
-<<<<<<< HEAD
-        <state vertical-scroll-proportion="0.0" vertical-offset="173" max-vertical-offset="1860">
-          <caret line="25" column="83" selection-start-line="25" selection-start-column="83" selection-end-line="25" selection-end-column="83" />
-          <folding>
-            <element signature="e#23#99#0" expanded="true" />
-          </folding>
-=======
-        <state vertical-scroll-proportion="0.5469613" vertical-offset="0" max-vertical-offset="1035">
-          <caret line="37" column="16" selection-start-line="37" selection-start-column="16" selection-end-line="37" selection-end-column="16" />
->>>>>>> 39ac2e1d
-        </state>
-      </provider>
-    </entry>
-    <entry file="file://$PROJECT_DIR$/scanomatic/imageAnalysis/first_pass_image.py">
-      <provider selected="true" editor-type-id="text-editor">
-<<<<<<< HEAD
-        <state vertical-scroll-proportion="0.0" vertical-offset="1095" max-vertical-offset="5790">
-          <caret line="73" column="0" selection-start-line="73" selection-start-column="0" selection-end-line="73" selection-end-column="0" />
-          <folding>
-            <marker date="1431072392074" expanded="false" signature="356:363" placeholder="import ..." />
-          </folding>
-=======
-        <state vertical-scroll-proportion="0.68508285" vertical-offset="1000" max-vertical-offset="2505">
-          <caret line="114" column="44" selection-start-line="114" selection-start-column="44" selection-end-line="114" selection-end-column="44" />
->>>>>>> 39ac2e1d
-        </state>
-      </provider>
-    </entry>
-    <entry file="file://$PROJECT_DIR$/scanomatic/generics/abstract_model_factory.py">
-      <provider selected="true" editor-type-id="text-editor">
-<<<<<<< HEAD
-        <state vertical-scroll-proportion="0.0" vertical-offset="4785" max-vertical-offset="8055">
-          <caret line="387" column="73" selection-start-line="387" selection-start-column="73" selection-end-line="387" selection-end-column="73" />
-=======
+    <entry file="file://$PROJECT_DIR$/scanomatic/generics/model.py">
+      <provider selected="true" editor-type-id="text-editor">
         <state vertical-scroll-proportion="0.24861878" vertical-offset="0" max-vertical-offset="1455">
           <caret line="15" column="0" selection-start-line="15" selection-start-column="0" selection-end-line="15" selection-end-column="0" />
         </state>
@@ -1292,42 +996,18 @@
       <provider selected="true" editor-type-id="text-editor">
         <state vertical-scroll-proportion="0.0" vertical-offset="866" max-vertical-offset="3060">
           <caret line="87" column="25" selection-start-line="87" selection-start-column="25" selection-end-line="87" selection-end-column="25" />
->>>>>>> 39ac2e1d
           <folding />
         </state>
       </provider>
     </entry>
-    <entry file="file://$PROJECT_DIR$/scanomatic/server/server.py">
-      <provider selected="true" editor-type-id="text-editor">
-<<<<<<< HEAD
-        <state vertical-scroll-proportion="2.9311876" vertical-offset="329" max-vertical-offset="3525">
-          <caret line="200" column="37" selection-start-line="200" selection-start-column="37" selection-end-line="200" selection-end-column="37" />
-=======
+    <entry file="file://$PROJECT_DIR$/scanomatic/models/scanning_model.py">
+      <provider selected="true" editor-type-id="text-editor">
         <state vertical-scroll-proportion="0.0" vertical-offset="911" max-vertical-offset="1545">
           <caret line="90" column="19" selection-start-line="90" selection-start-column="19" selection-end-line="90" selection-end-column="19" />
->>>>>>> 39ac2e1d
           <folding />
         </state>
       </provider>
     </entry>
-<<<<<<< HEAD
-    <entry file="file://$PROJECT_DIR$/scanomatic/models/factories/fixture_factories.py">
-      <provider selected="true" editor-type-id="text-editor">
-        <state vertical-scroll-proportion="0.0" vertical-offset="210" max-vertical-offset="2835">
-          <caret line="42" column="0" selection-start-line="42" selection-start-column="0" selection-end-line="42" selection-end-column="0" />
-          <folding>
-            <element signature="e#23#32#0" expanded="true" />
-          </folding>
-        </state>
-      </provider>
-    </entry>
-    <entry file="file://$PROJECT_DIR$/scanomatic/imageAnalysis/first_pass.py">
-      <provider selected="true" editor-type-id="text-editor">
-        <state vertical-scroll-proportion="0.0" vertical-offset="0" max-vertical-offset="1905">
-          <caret line="45" column="58" selection-start-line="45" selection-start-column="58" selection-end-line="45" selection-end-column="58" />
-          <folding>
-            <element signature="e#365#402#0" expanded="true" />
-=======
     <entry file="file://$PROJECT_DIR$/scanomatic/server/proc_effector.py">
       <provider selected="true" editor-type-id="text-editor">
         <state vertical-scroll-proportion="0.0" vertical-offset="1149" max-vertical-offset="2685">
@@ -1378,32 +1058,7 @@
           <caret line="139" column="48" selection-start-line="139" selection-start-column="48" selection-end-line="139" selection-end-column="48" />
           <folding>
             <element signature="e#343#352#0" expanded="true" />
->>>>>>> 39ac2e1d
           </folding>
-        </state>
-      </provider>
-    </entry>
-    <entry file="file://$PROJECT_DIR$/scanomatic/generics/model.py">
-      <provider selected="true" editor-type-id="text-editor">
-        <state vertical-scroll-proportion="0.0" vertical-offset="135" max-vertical-offset="1815">
-          <caret line="14" column="43" selection-start-line="14" selection-start-column="43" selection-end-line="14" selection-end-column="43" />
-          <folding />
-        </state>
-      </provider>
-    </entry>
-    <entry file="file://$PROJECT_DIR$/scanomatic/io/fixtures.py">
-      <provider selected="true" editor-type-id="text-editor">
-        <state vertical-scroll-proportion="0.0" vertical-offset="450" max-vertical-offset="2340">
-          <caret line="77" column="0" selection-start-line="77" selection-start-column="0" selection-end-line="77" selection-end-column="0" />
-          <folding />
-        </state>
-      </provider>
-    </entry>
-    <entry file="file://$PROJECT_DIR$/scanomatic/models/fixture_models.py">
-      <provider selected="true" editor-type-id="text-editor">
-        <state vertical-scroll-proportion="0.5826859" vertical-offset="270" max-vertical-offset="1230">
-          <caret line="53" column="34" selection-start-line="53" selection-start-column="34" selection-end-line="53" selection-end-column="34" />
-          <folding />
         </state>
       </provider>
     </entry>
