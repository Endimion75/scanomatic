--- conflicted
+++ resolved
@@ -123,11 +123,7 @@
     InputEnabled($(current_fixture_id), !localFixture);
 }
 
-<<<<<<< HEAD
-function GetImageInclusionList() {
-=======
 function GetIncludedImageList() {
->>>>>>> c4424115
     images = null;
     if (image_list_div.find("#manual-selection").prop("checked")) {
         images = [];
@@ -150,11 +146,7 @@
         fixture: localFixture ? "" : $(current_fixture_id).val(),
         path: path,
         chain: $("#chain-analysis-request").is(':checked') ? 0 : 1,
-<<<<<<< HEAD
-        images: GetImageInclusionList()
-=======
         images: GetIncludedImageList()
->>>>>>> c4424115
     };
 
     $.ajax({
